--- conflicted
+++ resolved
@@ -159,24 +159,17 @@
 		}
 
 		@Override
-<<<<<<< HEAD
+		@SuppressWarnings("unchecked")
 		public IntervalRecording<T> start(long nanos) {
 			return (IntervalRecording<T>) this.delegate.start(nanos);
 		}
 
 		@Override
-		public IntervalRecording<T> name(String name) {
-			return (IntervalRecording<T>) this.delegate.name(name);
-		}
-
-		@Override
 		public void stop(long nanos) {
 			this.delegate.stop(nanos);
 		}
 
 		@Override
-=======
->>>>>>> f11482ad
 		public void stop() {
 			this.delegate.stop();
 		}
