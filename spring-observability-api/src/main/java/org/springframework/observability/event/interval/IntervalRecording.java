/*
 * Copyright 2021-2021 the original author or authors.
 *
 * Licensed under the Apache License, Version 2.0 (the "License");
 * you may not use this file except in compliance with the License.
 * You may obtain a copy of the License at
 *
 *      https://www.apache.org/licenses/LICENSE-2.0
 *
 * Unless required by applicable law or agreed to in writing, software
 * distributed under the License is distributed on an "AS IS" BASIS,
 * WITHOUT WARRANTIES OR CONDITIONS OF ANY KIND, either express or implied.
 * See the License for the specific language governing permissions and
 * limitations under the License.
 */

package org.springframework.observability.event.interval;

import java.time.Duration;

import org.springframework.observability.event.Recording;

/**
 * Represents the recording of an {@link IntervalEvent}.
 *
 * @param <T> Context Type
 * @author Jonatan Ivanov
 * @since 1.0.0
 */
public interface IntervalRecording<T> extends Recording<IntervalEvent, IntervalRecording<T>> {

	/**
	 * @return The duration of the event.
	 */
	Duration getDuration();

	/**
	 * @return The start time in nanos. The value is only meaningful when compared with
	 * another value to determine the elapsed time.
	 */
	long getStartNanos();

	/**
	 * @return The stop time in nanos. The value is only meaningful when compared with
	 * another value to determine the elapsed time.
	 */
	long getStopNanos();

	/**
	 * @return The wall time (system time) in nanoseconds since the epoch at the time the
	 * event started. Should not be used to determine durations.
	 */
	long getStartWallTime();

	/**
	 * Signals the beginning of an {@link IntervalEvent}.
	 * @return itself.
	 */
	IntervalRecording<T> start();

	/**
<<<<<<< HEAD
	 * Signals the beginning of an {@link IntervalEvent} at a given time.
	 * @param nanos the start time in nanos
	 * @return itself.
	 */
	IntervalRecording<T> start(long nanos);

	/**
	 * Renames the {@link IntervalEvent}.
	 * @param name updated name
	 * @return itself.
	 */
	IntervalRecording<T> name(String name);

	/**
=======
>>>>>>> f11482ad
	 * Signals the end of an {@link IntervalEvent}.
	 * @param nanos the stop time in nanos
	 */
	void stop(long nanos);

	/**
	 * Signals the end of an {@link IntervalEvent}.
	 */
	void stop();

	/**
	 * @return The {@link Throwable} instance in case there was an error.
	 */
	Throwable getError();

	/**
	 * Sets the error to the recording.
	 * @param error The {@link Throwable} to set.
	 * @return itself.
	 */
	IntervalRecording<T> error(Throwable error);

	/**
	 * @return A context object in case you need to pass data between listener methods.
	 */
	T getContext();

}<|MERGE_RESOLUTION|>--- conflicted
+++ resolved
@@ -59,7 +59,6 @@
 	IntervalRecording<T> start();
 
 	/**
-<<<<<<< HEAD
 	 * Signals the beginning of an {@link IntervalEvent} at a given time.
 	 * @param nanos the start time in nanos
 	 * @return itself.
@@ -67,15 +66,6 @@
 	IntervalRecording<T> start(long nanos);
 
 	/**
-	 * Renames the {@link IntervalEvent}.
-	 * @param name updated name
-	 * @return itself.
-	 */
-	IntervalRecording<T> name(String name);
-
-	/**
-=======
->>>>>>> f11482ad
 	 * Signals the end of an {@link IntervalEvent}.
 	 * @param nanos the stop time in nanos
 	 */
